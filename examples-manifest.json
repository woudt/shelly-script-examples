[
  {
<<<<<<< HEAD
    "fname": "hue-lights-control.js",
    "title": "Controlling hue lights with Shelly BLU Button or virtual buttons",
    "description": "This script allows you to control your hue lights with a Shelly BLU Button or virtual buttons. You can turn on/off lights, change brightness and color temperature. (Requires firmware version: 1.3 or newer)"
=======
    "fname": "control-ha-light-entity-with-boolean.js",
    "title": "Control Light entity from HA via virtual boolean component",
    "description": "This script will control a light entity in Home Assistant via a virtual boolean component in Shelly. The script will listen for changes in the boolean component and will turn on or off the light entity in Home Assistant accordingly."
>>>>>>> bce56c5d
  },
  {
    "fname": "load-shedding.js",
    "title": "Load shedding with Shelly Pro4PM and Pro3EM",
    "description": "Keeps measured usage between a low (min_before_re_adding) and high (max_before_shedding) total power (watts), by controlling power to other devices"
  },
  {
    "fname": "ntc-conversion.js",
    "title": "Converts NTC thermal resistor output to temperature and execute actions",
    "description": "Reads voltage data from the Shelly Plus Add-on, calculate the corresponding temperature using the Steinhart-Hart equation, and take action based on the temperature reading"
  },
  {
    "fname": "ble-shelly-motion.js",
    "title": "BLE in Scripting - Shelly BLU Motion script actions",
    "description": "Example how to use a Shelly BLU Motion, read advertising data, decode and turn on switch. (Requires firmware version\n0.12.0-beta1 or newer)"
  },
  {
    "fname": "telegram-interaction.js",
    "title": "Telegram interaction with Shelly script",
    "description": "This script allows the creation of personalized commands for a Telegram bot, providing the ability to define handlers for each command and support for advanced parameter validation. \n(Requires firmware version: 1.0.0-beta or newer)",
    "doc": "TELEGRAM-BOT.md"
  },
  {
    "fname": "ble-shelly-blu.js",
    "title": "Shelly BLU devices event handler for scripts",
    "description": "Script that handles and parses events from all Shelly BLU devices and emits event with the received data. Made to be used with \"ble-events-handler.js\" script that handles the events \n(Requires firmware version: 1.0.0-beta or newer)"
  },
  {
    "fname": "ble-events-handler.js",
    "title": "Handles event from the device (at the moment tested only with BLU events from \"ble-shelly-blu.js\" example",
    "description": "Do automations based on events and easy conditioning. This script must be used with another script that emits events for example \"ble-shelly-blu.js\" script. \n(Requires firmware version: 1.0.0-beta or newer)"
  },
  {
    "fname": "ble-aranet4.js",
    "title": "Aranet4 example with BLE scripting",
    "description": "Example how to use a 3rd party BLE sensor and execute actions based on conditions. (Requires firmware version\n0.12.0-beta1 or newer)"
  },
  {
    "fname": "ble-aranet2.js",
    "title": "Aranet2 example with BLE scripting",
    "description": "Example how to use a 3rd party BLE sensor and execute actions based on conditions. (Requires firmware version\n0.12.0-beta1 or newer)"
  },
  {
    "fname": "ble-shelly-btn-gateway-for-other-devices.js",
    "title": "Gateway between Shelly BLU button1 and other devices",
    "description": "Use your Gen2 device as a gateway between Shelly Blu button1 and other Shelly devices (no matter Gen1 or Gen2) by sending local requests by their local IP APIs."
  },
  {
    "fname": "activation-switch.js",
    "title": "Activation switch",
    "description": "Replicate activation_switch profile from Gen1 devices."
  },
  {
    "fname": "ble-pasv-mqtt-gw.js",
    "title": "BLE Thermometer passive data collector for MQTT Autodiscovery",
    "description": "BLE passive mode scanner for non-battery operated Gen2 devices.\nDecoding protocols Mijia/ATC/pvvx/BTHome2, forwards data to the MQTT broker with Autodiscovery objects. (Requires firmware version\n0.12.0-beta1 or newer)"
  },
  {
    "fname": "ble-shelly-btn.js",
    "title": "BLE in Scripting - Shelly BLU Button script actions",
    "description": "Example how to use a Shelly BLU Button, read advertising data, decode and turn on switch. (Requires firmware version\n0.12.0-beta1 or newer)"
  },
  {
    "fname": "ble-shelly-dw.js",
    "title": "BLE in Scripting - Shelly BLU DoorWindow script actions",
    "description": "Example how to use a Shelly BLU DoorWindow, read advertising data, decode and turn on switch. (Requires firmware version\n0.12.0-beta1 or newer)"
  },
  {
    "fname": "ble-shelly-scanner.js",
    "title": "BLE in Scripting - Shelly BLU Scanner",
    "description": "This script will scan aired advertisement data, select Shelly BLU devices and will print their name and address (Requires firmware version\n0.12.0-beta1 or newer)"
  },
  {
    "fname": "ble-ruuvi.js",
    "title": "BLE in Scripting - Ruuvi example",
    "description": "Example how to use a 3rd party BLE sensor, read data and turn on switch based on the data. (Requires firmware version\n0.12.0-beta1 or newer)"
  },
  {
    "fname": "ble-bparasite.js",
    "title": "BLE in Scripting - b-parasite example",
    "description": "Example how to use a 3rd party BLE sensor, read environment data. (Requires firmware version\n0.12.0-beta1 or newer)"
  },
  {
    "fname": "cycle-switch.js",
    "title": "Configurable Cycle switch",
    "description": "Replicate Cycle switch feature from Gen1 devices. Allows for custom list of operations to cycle through."
  },
  {
    "fname": "http-notify-on-power-threshold.js",
    "title": "Shelly XPM - Send HTTP notification if power goes above threshold",
    "description": "This script subscribes for notifications, monitors the instanteneous power of the output switch and if that\ngoes above a threshold value and if current time is within the active time window will send an HTTP notification"
  },
  {
    "fname": "http-handlers.js",
    "title": "Shelly HTTP script handling GET requests, query strings",
    "description": "This script registers a HTTP handler endpoint and implements simple logic for requests and handlers for\nthose requests. Reconfiguration of a Switch component as an example is included"
  },
  {
    "fname": "prometheus.js",
    "title": "Prometheus HTTP Endpoint for a single switch",
    "description": "This script exposes a /status endpoint that returns Prometheus metrics that can be scraped."
  },
  {
    "fname": "consume-limited-power.js",
    "title": "Shelly Plus 1PM - Stop the output after consuming certain amount of power",
    "description": "This script listens for the event when the output is turned on, and starts counting the power reported in NotifyStatus\nevery minute.\nIt is accumulated in a counter and if the combined consumption is over a threshold the output is turned off."
  },
  {
    "fname": "cover-control-weather.js",
    "title": "Control a Shelly 2.5 (Gen1) depending on current cloud conditions",
    "description": "The script, when run, will fetch via REST api from a weather service the current conditions for a location check if\ncloud coverage is above or below certain percentage and respectively open or close window shades by calling a Shelly\n2.5 (Gen1) endpoint."
  },
  {
    "fname": "cover-scheduled-event-handlers.js",
    "title": "Control a Shelly Plus 2PM (Gen2) by handling events",
    "description": "The script, when run, will subscribe to events and handle \"cover_open_to\" and \"cover_close_to\" events to open or close a cover to a certain position. \"cover_open_to\" also supports a \"not_before\" configuration to prevent opening the cover before a certain time."
  },
  {
    "fname": "precipitation-irrigation.js",
    "title": "Turn on/off watering based on precipitation in last 24 hours (based on AccuWeather data)",
    "description": "If there was precipitation in the past period (24h) skip an irrigation cycle. Data is retrieved from a public wather API service for the location.\nYou can use any Shelly Plus 1/Pro 1 ot Pro 2 to control your irrigation system.\nDon't forger to add AutoOFF for max Irrigation time and set a Schedule which start irrigation in device webUI.\nNote: Configure your Accuweather APIKEY and end points in the script once you add it."
  },
  {
    "fname": "failure-monitor.js",
    "title": "Load monitoring and alerting in Shelly Gen2",
    "description": "This script listens for events when power changes to 0 and if the switch is still on then it alerts that something\nmight have happened to the load."
  },
  {
    "fname": "idle-alert.js",
    "title": "Alert on inactivity",
    "description": "Script that will monitor the inputs of a Shelly and if there was no user interaction with the input(s) It will call an\nURL with a predefined message"
  },
  {
    "fname": "mqtt-announce.js",
    "title": "Backward compatibility with Gen1 MQTT format (announce only)",
    "description": "Use MQTT in scripting to provide backwards compatibility with Gen1 MQTT topics shellies/announce and shellies/command"
  },
  {
    "fname": "mqtt-announce-control.js",
    "title": "Backward compatibility with Gen1 MQTT format (extended)",
    "description": "Use MQTT in scripting to provide backwards compatibility with Gen1 MQTT topics shellies/announce, shellies/command, <device-id>/command,\n/command/switch:0/output.\n\nPublish device status, input and switch status"
  },
  {
    "fname": "mqtt-discovery.js",
    "title": "MQTT Auto Discovery in Home Assistant",
    "description": "This script is registering a virtual switch device in HA.\n\nThe implementation is banal and directly reports switch state and controls a switch, but you can have a totally different virtual device: valve, light, scene.\n\nNote: Requires configuration.yaml change in HA, please refer to the comments in the code of this file."
  },
  {
    "fname": "mqtt-discovery-sensors.js",
    "title": "MQTT Auto Discovery in Home Assistant - Sensors",
    "description": "This script is registering a virtual switch device in HA.\n\nSwitch sensors are also registered as entities.\n\nNote: Requires configuration.yaml change in HA, please refer to the comments in the code of this file."
  },
  {
    "fname": "mqtt-switch-status.js",
    "title": "Send Switch status to a custom MQTT topic",
    "description": "Use MQTT in scripting to provide switch status updates on a custom topic"
  },
  {
    "fname": "n-way-dimmer.js",
    "title": "n-way-dimmer.js",
    "description": "Setup an N-Way dimmer using the Shelly Plus Wall Dimmer. One dimmer is connected to the light while the other dimmer switches can be useed to remotely control the light and will reflect the current state of the light. This setup only requires wifi connectivity, the swiches communicate directly with each other. You will need to update the CONFIG GROUP with the IP addresses of all the switches in the group."
  },
  {
    "fname": "objects.js",
    "title": "mJS example of how to create custom Objects that interact with components (Switch in this case)",
    "description": "Example of how to create wrappers around RPC calls and using Object.create."
  },
  {
    "fname": "push-pushed.js",
    "title": "Push notifications using Pushed service",
    "description": "Use a script to notify directly on your mobile phone via a push notification service."
  },
  {
    "fname": "remoterpc.js",
    "title": "Example of remote calling a Shelly Gen2",
    "description": "A remote Shelly abstraction Call an RPC method on the remote Shelly"
  },
  {
    "fname": "register-scheduled-script.js",
    "title": "Schedule script function for execution into the system schedule",
    "description": "When the script is run it will check if it is registered in the schedule and if not will register itself"
  },
  {
    "fname": "restore-schedule.js",
    "title": "After boot scan schedules and run active one",
    "description": "When device boots and there is a schedule that has to be active at the moment it won't be executed. This script\nwalks through the configured schedules and runs the one that should be active at that moment of time."
  },
  {
    "fname": "router-watchdog.js",
    "title": "Router Watchdog",
    "description": "This script tries to execute HTTP GET requests within a set time, against a set of endpoints.\n\nAfter certain number of failures the script sets the Switch off and after some time turns it back on."
  },
  {
    "fname": "scene.js",
    "title": "Scene playing in Shelly Gen2",
    "description": "Simple scene abstraction A scene is an array of actions or conditions that\nare played squentially.\n\nAn action can have a delay property, which means after executing the action function wait until proceeding to the next one.\n\nA condition is an element of a scene that has property type:\"cond\".\nIf the result is true, the scene continues with the next item, if it is false it\nstops."
  },
  {
    "fname": "shelly2p-domo-coverfix.js",
    "title": "Shelly Plus 2PM cover fix for Domoticz MQTTAD v1",
    "description": "Simple fix for outgoing Domoticz MQTTAD command 'GoToPosition'.\n Shelly firmware 0.x supported. Developed for ShellyTeacher4Domo."
  },
  {
    "fname": "shelly2p-domo-coverfix-v2.js",
    "title": "Shelly Plus 2PM cover fix for Domoticz MQTTAD v2",
    "description": "Simple fix for outgoing Domoticz MQTTAD command 'GoToPosition'.\n Only Shelly firmware >= 1.x supported. Developed for ShellyTeacher4Domo."
  },
  {
    "fname": "test-scene.js",
    "title": "Scene Test with multiple Shellies",
    "description": "Playing a scene with four Shellies with that have a lamp as a load.\n\nDemonstration of a \"Remote Shelly\" wrapper object. object prototyping, and simple scene player."
  },
  {
    "fname": "turn-on-weather.js",
    "title": "turn-on-weather.js",
    "description": "Turn on when temperature is below CONFIG.tempBelowTurnOn.\n\nTurn off when temperature is above CONFIG.tempAboveTurnOff.\n\nFor getting an API-KEY from Accuweather follow the instructions on their site for registering a new application, copy\nthe key and paste it here."
  },
  {
    "fname": "wifi-provision.js",
    "title": "Provisioning of new Shelly Plus gen 2 devices",
    "description": "This scripts periodically scans for access points with SSID matching the template for Shelly Plus device APs and if\nfound, will connect to that AP and provision WiFi credentials."
  },
  {
    "fname": "mqtt-switch-status-announce.js",
    "title": "Periodically send Switch status to MQTT topic",
    "description": "Use MQTT in scripting to periodically provide switch status updates on the mentioned topic \"<topic_prefix>/status/switch:0\""
  },
  {
    "fname": "howto/input-event.js",
    "title": "Example - Input events",
    "description": "Example showing how to work with Input component's events."
  },
  {
    "fname": "howto/input-read.js",
    "title": "Example - Reading Input status",
    "description": "Example showing how to read Input component's status."
  },
  {
    "fname": "howto/switch-event.js",
    "title": "Example - Switch events",
    "description": "Example showing how to work with Switch component's events."
  },
  {
    "fname": "howto/switch-notifications.js",
    "title": "Example - Switch notifications - reading consumption active power",
    "description": "Example how to read Switch notifications and listen for when active power is more than 4W."
  },
  {
    "fname": "howto/switch-read.js",
    "title": "Example - Reading Switch status",
    "description": "Example of reading Switch component's status."
  },
  {
    "fname": "ip-assignment-watchdog.js",
    "title": "Reboot on DHCP IP assignment issues",
    "description": "Monitor for valid IP assignment from DHCP server and reboot if not received within a certain time period."
  }
]<|MERGE_RESOLUTION|>--- conflicted
+++ resolved
@@ -1,14 +1,12 @@
 [
   {
-<<<<<<< HEAD
     "fname": "hue-lights-control.js",
     "title": "Controlling hue lights with Shelly BLU Button or virtual buttons",
     "description": "This script allows you to control your hue lights with a Shelly BLU Button or virtual buttons. You can turn on/off lights, change brightness and color temperature. (Requires firmware version: 1.3 or newer)"
-=======
+  },
     "fname": "control-ha-light-entity-with-boolean.js",
     "title": "Control Light entity from HA via virtual boolean component",
     "description": "This script will control a light entity in Home Assistant via a virtual boolean component in Shelly. The script will listen for changes in the boolean component and will turn on or off the light entity in Home Assistant accordingly."
->>>>>>> bce56c5d
   },
   {
     "fname": "load-shedding.js",
